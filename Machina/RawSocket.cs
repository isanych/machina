--- conflicted
+++ resolved
@@ -24,11 +24,16 @@
 {
     public class RawSocket : IRawSocket
     {
-        private Socket _socket = null;
-        private object _socketLock = new object();
-        private NetworkBufferFactory _bufferFactory = new NetworkBufferFactory(0, 0);
+        private class SocketState
+        {
+            public NetworkBufferFactory.Buffer buffer = null;
+            public Socket socket = null;
+            public object socketLock = new object();
+            public NetworkBufferFactory bufferFactory = new NetworkBufferFactory(20, 0);
+        }
 
-<<<<<<< HEAD
+        private SocketState _socketState = new SocketState();
+
         public uint LocalIP
         { get; private set; }
         public uint RemoteIP
@@ -39,66 +44,55 @@
             LocalIP = localAddress;
             RemoteIP = remoteAddress;
 
-            _receiveSocket = CreateRawSocket(localAddress, remoteAddress);
-            _receiveBuffer = new byte[1024 * 128];
-=======
-        public RawSocket() : this(true) { }
+            // set buffer
+            _socketState.buffer = _socketState.bufferFactory.GetNextFreeBuffer(); 
 
-        public RawSocket(bool UseSustainedLowLatencyGC)
-        {
-            // force sustained low latency garbage collection
-            if (UseSustainedLowLatencyGC)
-                if (System.Runtime.GCSettings.LatencyMode != System.Runtime.GCLatencyMode.SustainedLowLatency)
-                    System.Runtime.GCSettings.LatencyMode = System.Runtime.GCLatencyMode.SustainedLowLatency;
->>>>>>> ddd508df
-        }
+            lock (_socketState.socketLock)
+            {
+                // create the socket
+                _socketState.socket = CreateRawSocket(localAddress, remoteAddress);
 
-        public void Create(uint localAddress, uint remoteAddress)
-        {
-            // create the socket
-            lock (_socketLock)
-            {
-                _socket = CreateRawSocket(localAddress, remoteAddress);
-
-                // start receiving data
-                Buffer buffer = _bufferFactory.GetNextFreeBuffer();
-                _socket.BeginReceive(buffer.Data, 0, buffer.Data.Length, SocketFlags.None, new System.AsyncCallback(OnReceive), (object)buffer);
+                // start receiving data asynchronously
+                _socketState.socket.BeginReceive(_socketState.buffer.Data, 0, _socketState.buffer.Data.Length, SocketFlags.None, new AsyncCallback(OnReceive), (object)_socketState);
             }
         }
 
         public int Receive(out byte[] buffer)
         {
             // retrieve data from allocated buffer.
-            Buffer data = _bufferFactory.GetNextAllocatedBuffer();
+            NetworkBufferFactory.Buffer data = _socketState.bufferFactory.GetNextAllocatedBuffer();
             buffer = data?.Data;
             return data?.AllocatedSize ?? 0;
         }
 
+        public void FreeBuffer(ref byte[] buffer)
+        {
+            NetworkBufferFactory.Buffer data = new NetworkBufferFactory.Buffer() { Data = buffer, AllocatedSize = 0 };
+            _socketState.bufferFactory.AddFreeBuffer(data);
+        }
+
         public void Destroy()
         {
-            lock (_socketLock)
+            lock (_socketState.socketLock)
             {
-                if (_socket != null)
+                if (_socketState.socket != null)
                 {
                     try
                     {
-                        _socket.Shutdown(SocketShutdown.Both);
-                        _socket.Close();
-                        _socket.Dispose();
+                        _socketState.socket.Shutdown(SocketShutdown.Both);
+                        _socketState.socket.Close();
+                        _socketState.socket.Dispose();
                     }
                     finally
                     {
-                        _socket = null;
+                        _socketState.socket = null;
+                        _socketState.buffer = null;
                     }
                 }
             }
         }
 
-<<<<<<< HEAD
-        private Socket CreateRawSocket(uint localAddress, uint remoteAddress)
-=======
         private static Socket CreateRawSocket(uint localAddress, uint remoteAddress)
->>>>>>> ddd508df
         {
             Socket socket = new Socket(AddressFamily.InterNetwork, SocketType.Raw, ProtocolType.IP);
 
@@ -111,44 +105,37 @@
 
             socket.IOControl(IOControlCode.ReceiveAll, trueBytes, outBytes);
 
-<<<<<<< HEAD
-            socket.ReceiveBufferSize = 1024 * 5000; // this is the size of the internal network card buffer
-
             if (remoteAddress > 0)
-=======
-            socket.ReceiveBufferSize = 1024 * 50000; // this is the size of the internal network card buffer.   It must be large due to thread pre-emption.
-
-            if (remoteAddress != 0)
->>>>>>> ddd508df
                 socket.Connect(new IPEndPoint(remoteAddress, 0));
 
             return socket;
         }
 
-        private void OnReceive(IAsyncResult ar)
+        private static void OnReceive(IAsyncResult ar)
         {
-            // Note: this is instanced, so need to take care to
             try
             {
-                Buffer state = (Buffer)ar.AsyncState;
+                SocketState state = ar.AsyncState as SocketState;
+                if (state == null)
+                    return;
 
-                state = _bufferFactory.GetNextFreeBuffer();
+                NetworkBufferFactory.Buffer buffer = state?.buffer;
 
-                //lock (_socketLock)
-                //{
-                    if (this._socket == null)
+                lock (state.socketLock)
+                {
+                    if (state.socket == null)
                         return;
 
-                    int received = this._socket.EndReceive(ar);
+                    int received = state.socket.EndReceive(ar);
+                    state.buffer = state.bufferFactory.GetNextFreeBuffer();
+                    state.socket.BeginReceive(state.buffer.Data, 0, state.buffer.Data.Length, SocketFlags.None, new System.AsyncCallback(OnReceive), (object)state);
+
                     if (received > 0)
                     {
-                        state.AllocatedSize = received;
-                        _bufferFactory.AddAllocatedBuffer(state);
+                        buffer.AllocatedSize = received;
+                        state.bufferFactory.AddAllocatedBuffer(buffer);
                     }
-
-
-                    _socket.BeginReceive(state.Data, 0, state.Data.Length, SocketFlags.None, new System.AsyncCallback(OnReceive), (object)state);
-                //}
+                }
             }
             catch (ObjectDisposedException)
             {
@@ -156,7 +143,7 @@
             }
             catch (Exception ex)
             {
-                Trace.Write("Error while receiving socket data.  Network capture aborted, please restart application." + ex.ToString());
+                Trace.Write("RawSocket: Error while receiving socket data.  Network capture aborted, please restart application." + ex.ToString());
             }
         }
     }
